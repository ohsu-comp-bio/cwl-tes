--- conflicted
+++ resolved
@@ -126,20 +126,12 @@
                 with SourceLine(obj, "location", validate.ValidationException,
                                 log.isEnabledFor(logging.DEBUG)):
                     deref = abpath
-<<<<<<< HEAD
-                    if urllib.parse.urlsplit(deref).scheme in [
-                            'http', 'https']:
-                        deref = downloadHttpFile(path)
-                    elif urllib.parse.urlsplit(deref).scheme in ['ftp', 's3', 's3+http', 's3+https']:
-                        deref = self._download_streaming_file(path)
-=======
                     prefix= urllib.parse.urlsplit(deref).scheme
 
                     if prefix in ['http', 'https']:
                         deref = downloadHttpFile(abpath)
-                    elif prefix in ('ftp', 's3'):
+                    elif prefix in  ['ftp', 's3', 's3+http', 's3+https']:
                         deref = self._download_streaming_file(abpath)
->>>>>>> 8c65dd39
                     else:
                         log.warning("unprocessed File %s", obj)
                         # Dereference symbolic links
