from __future__ import absolute_import, print_function, unicode_literals

import logging
import os
import random
import time
import threading
import stat
import re
import json
from builtins import str
import shutil
import functools
import uuid
import inspect
from tempfile import NamedTemporaryFile
from pprint import pformat
from typing import (Any, Callable, Dict, List, MutableMapping, MutableSequence,
                    Optional, Union)
from typing_extensions import Text

import tes
from six.moves import urllib

from schema_salad.ref_resolver import file_uri
from schema_salad.sourceline import SourceLine
from schema_salad import validate
from cwltool.builder import Builder
from cwltool.command_line_tool import CommandLineTool
from cwltool.context import RuntimeContext
from cwltool.errors import WorkflowException, UnsupportedRequirement
from cwltool.expression import JSON
from cwltool.job import JobBase
from cwltool.stdfsaccess import StdFsAccess
from cwl_tes.s3 import S3FsAccess

from cwltool.pathmapper import (PathMapper, uri_file_path, MapperEnt,
                                downloadHttpFile)
from cwltool.utils import onWindows, convert_pathsep_to_unix
from cwltool.workflow import default_make_tool

from .ftp import abspath

log = logging.getLogger("tes-backend")


def make_tes_tool(spec, loading_context, url, remote_storage_url, token):
    """cwl-tes specific factory for CWL Process generation."""
    if "class" in spec and spec["class"] == "CommandLineTool":
        return TESCommandLineTool(
            spec, loading_context, url, remote_storage_url, token)
    return default_make_tool(spec, loading_context)


class TESCommandLineTool(CommandLineTool):
    """cwl-tes specific CommandLineTool."""

    def __init__(self, spec, loading_context, url, remote_storage_url, token):
        super(TESCommandLineTool, self).__init__(spec, loading_context)
        self.spec = spec
        self.url = url
        self.remote_storage_url = remote_storage_url
        self.token = token

    def make_path_mapper(self, reffiles, stagedir, runtimeContext,
                         separateDirs):
        if self.remote_storage_url:
            return TESPathMapper(
                reffiles, runtimeContext.basedir, stagedir, separateDirs,
                runtimeContext.make_fs_access(self.remote_storage_url or ""))
        return super(TESCommandLineTool, self).make_path_mapper(
            reffiles, stagedir, runtimeContext, separateDirs)

    def make_job_runner(self, runtimeContext):
        if self.remote_storage_url:
            remote_storage_url = self.remote_storage_url + "/output_{}".format(
                uuid.uuid4())
        else:
            remote_storage_url = ""
        return functools.partial(TESTask, runtime_context=runtimeContext,
                                 url=self.url, spec=self.spec,
                                 remote_storage_url=remote_storage_url,
                                 token=self.token)


class TESPathMapper(PathMapper):

    def __init__(self, reference_files, basedir, stagedir, separateDirs=True,
                 fs_access=None):
        self.fs_access = fs_access
        super(TESPathMapper, self).__init__(reference_files, basedir, stagedir,
                                            separateDirs)

<<<<<<< HEAD
    @property
    def getPathMapping(self):
        return self._pathmap

    def mapper(self, src: str) -> MapperEnt:

        # find who called me:
        st = inspect.stack()
        callers = [st[i][3] for i, k in enumerate(st)]
        if "#" in src:
            i = src.index("#")
            p = self._pathmap[src[:i]]
            return MapperEnt(p.resolved, p.target + src[i:], p.type, p.staged)
        pm = self._pathmap[src]

        if 'relocateOutputs' in callers:
            # leave this line to print out the URI of the file
            # and its resolved location
            # this output will be used at the end to map the
            # output files back to their URIs
            print("Mapper: {} ".format(
                json.dumps({"resolved": pm.resolved,
                            "target": pm.target,
                            "target_uri": file_uri(pm.target)
                            })
                )
            )

        # at this point the _pathmap for an s3 object contains
        # resolved: s3 URI
        # target: location on local fs
        # if we don't want to get the local file
        # (because we let the objects remain on s3) we
        # will replace the target with resolved
        return pm

    def _download_remote_file(self, path):
        """ returns the file name of a local file
            with the contents of the remote file.
            If the file is an remote object we
            don't need to download it, just return the URI"""
        url = urllib.parse.urlparse(path)
        if url.scheme in ['s3', 'ftp', 's3+http', 's3+https']:
            return path
        elif url.scheme == "" or url.scheme == 'file':
            with NamedTemporaryFile(mode='wb', delete=False) as dest:
                with self.fs_access.open(path, mode="rb") as handle:
                    chunk = "start"
                    while chunk:
                        chunk = handle.read(16384)
                        dest.write(chunk)
=======
    def _download_streaming_file(self, path):
        with NamedTemporaryFile(mode='wb', delete=False) as dest:
            with self.fs_access.open(path, mode="rb") as handle:
                shutil.copyfileobj(handle, dest)
>>>>>>> eacc3c98
            return dest.name
        else:
            raise Exception("Unknown scheme for file {}".format(path))

    def visit(self, obj, stagedir, basedir, copy=False, staged=False):
        tgt = convert_pathsep_to_unix(
            os.path.join(stagedir, obj["basename"]))
        if obj["location"] in self._pathmap:
            return
        if obj["class"] == "Directory":
            if obj["location"].startswith("file://"):
                log.warning("a file:// based Directory slipped through: %s",
                            obj)
                resolved = uri_file_path(obj["location"])
            else:
                resolved = obj["location"]
            self._pathmap[obj["location"]] = MapperEnt(
                resolved, tgt, "WritableDirectory" if copy else "Directory",
                staged)
            if obj["location"].startswith("file://"):
                staged = False
            self.visitlisting(
                obj.get("listing", []), tgt, basedir, copy=copy, staged=staged)
        elif obj["class"] == "File":
            path = obj["location"]
            abpath = abspath(path, basedir)
            if "contents" in obj and obj["location"].startswith("_:"):
                self._pathmap[obj["location"]] = MapperEnt(
                    obj["contents"], tgt, "CreateFile", staged)
            else:
                with SourceLine(obj, "location", validate.ValidationException,
                                log.isEnabledFor(logging.DEBUG)):
                    deref = abpath
                    if urllib.parse.urlsplit(deref).scheme in [
                            'http', 'https']:
                        deref = downloadHttpFile(path)
<<<<<<< HEAD
                    elif urllib.parse.urlsplit(deref).scheme in ['ftp', 's3', 's3+http', 's3+https']:
                        deref = self._download_remote_file(path)
=======
                    elif urllib.parse.urlsplit(deref).scheme in ('ftp', 's3'):
                        deref = self._download_streaming_file(path)
>>>>>>> eacc3c98
                    else:
                        log.warning("unprocessed File %s", obj)
                        # Dereference symbolic links
                        st = os.lstat(deref)
                        while stat.S_ISLNK(st.st_mode):
                            rl = os.readlink(deref)
                            deref = rl if os.path.isabs(rl) \
                                else os.path.join(os.path.dirname(deref), rl)
                            st = os.lstat(deref)

                    self._pathmap[path] = MapperEnt(
                        deref, tgt, "WritableFile" if copy else "File", staged)
                    self.visitlisting(
                        obj.get("secondaryFiles", []), stagedir, basedir,
                        copy=copy, staged=staged)


class TESTask(JobBase):
    JobOrderType = Dict[Text, Union[Dict[Text, Any], List, Text]]

    def __init__(self,
                 builder,   # type: Builder
                 joborder,  # type: JSON
                 make_path_mapper,  # type: Callable[..., PathMapper]
                 requirements,  # type: List[Dict[Text, Text]]
                 hints,  # type: List[Dict[Text, Text]]
                 name,   # type: Text
                 runtime_context,
                 url,
                 spec,
                 remote_storage_url=None,
                 token=None,
                 uuid=None):
        super(TESTask, self).__init__(builder, joborder, make_path_mapper,
                                      requirements, hints, name)
        self.runtime_context = runtime_context
        self.spec = spec
        self.outputs = None
        self.inplace_update = False
        self.basedir = runtime_context.basedir or os.getcwd()
        self.fs_access = StdFsAccess(self.basedir)

        self.id = None
        self.state = "UNKNOWN"
        self.exit_code = None
        self.poll_interval = 1
        self.poll_retries = 10
        self.client = tes.HTTPClient(url, token=token)
        self.uuid = runtime_context.str_uuid

        # the remot storage url has the format <TES output path >/output_<uuid>
        if remote_storage_url.startswith("s3://"):
            self.remote_storage_url = os.path.dirname(remote_storage_url) \
                + "/" + self.name
        else:
            self.remote_storage_url = remote_storage_url
        # if the remote storage is s3 w edon't want any local directory,
        # since it is not available to the AWS instances.
        if urllib.parse.urlparse(self.remote_storage_url).scheme == "s3":
            self.fs_access = S3FsAccess(self.basedir)
            self.basedir = self.remote_storage_url
        self.token = token

    def get_container(self):
        default = self.runtime_context.default_container or "python:2.7"
        container = default

        docker_req, _ = self.get_requirement("DockerRequirement")
        if docker_req:
            container = docker_req.get(
                "dockerPull",
                docker_req.get("dockerImageId", default)
            )
        return container

    def create_input(self, name, d):
        if "contents" in d:
            return tes.Input(
                name=name,
                description="cwl_input:%s" % (name),
                path=d["path"],
                content=d["contents"],
                type=d["class"].upper()
            )
        return tes.Input(
            name=name,
            description="cwl_input:%s" % (name),
            url=d["location"],
            path=d["path"],
            type=d["class"].upper()
        )

    def parse_job_order(self, k, v, inputs):
        if isinstance(v, MutableMapping):
            if all([i in v for i in ["location", "path", "class"]]):
                inputs.append(self.create_input(k, v))

                if "secondaryFiles" in v:
                    for f in v["secondaryFiles"]:
                        self.parse_job_order(f["basename"], f, inputs)

            else:
                for sk, sv in v.items():
                    if isinstance(sv, MutableMapping):
                        self.parse_job_order(sk, sv, inputs)

                    else:
                        break

        elif isinstance(v, MutableSequence):
            for i in range(len(v)):
                if isinstance(v[i], MutableMapping):
                    self.parse_job_order("%s[%s]" % (k, i), v[i], inputs)

                else:
                    break

        return inputs

    def parse_listing(self, listing, inputs):
        for item in listing:
            if "writable" in item and item['writable'] is True:
                raise UnsupportedRequirement(
                    "The TES spec does not allow for writable inputs"
                )

            if "contents" in item:
                loc = self.fs_access.join(self.tmpdir, item["basename"])
                # need to copy the temporary file to s3
                if (urllib.
                        parse.
                        urlparse(self.remote_storage_url).
                        scheme) == 's3':
                    loc = self.fs_access.join(
                        self.remote_storage_url,
                        item['basename'])

                log.critical(" Location is set to {}". format(loc))
                with self.fs_access.open(loc, "wb") as gen:
                    gen.write(item["contents"])
            else:
                loc = item["location"]

            if urllib.parse.urlparse(loc).scheme:
                url = loc
            else:
                url = file_uri(loc)
            parameter = tes.Input(
                name=item["basename"],
                description="InitialWorkDirRequirement:cwl_input:%s" % (
                    item["basename"]
                ),
                url=url,
                path=self.fs_access.join(
                    self.builder.outdir, item["basename"]),
                type=item["class"].upper()
            )
            inputs.append(parameter)

        return inputs

    def get_inputs(self):
        inputs = []

        # find all primary and secondary input files
        for k, v in self.joborder.items():
            self.parse_job_order(k, v, inputs)

        # manage InitialWorkDirRequirement
        self.parse_listing(self.generatefiles["listing"], inputs)

        return inputs

    def get_envvars(self):
        env = self.environment
        vars_to_preserve = self.runtime_context.preserve_environment
        if self.runtime_context.preserve_entire_environment:
            vars_to_preserve = os.environ
        if vars_to_preserve is not None:
            for key, value in os.environ.items():
                if key in vars_to_preserve and key not in env:
                    # On Windows, subprocess env can't handle unicode.
                    env[key] = str(value) if onWindows() else value
        env["HOME"] = str(self.builder.outdir) if onWindows() \
            else self.builder.outdir
        env["TMPDIR"] = str(self.builder.tmpdir) if onWindows() \
            else self.builder.tmpdir
        return env

    def create_task_msg(self):
        input_parameters = self.get_inputs()
        output_parameters = []

        if self.stdout is not None:
            parameter = tes.Output(
                name="stdout",
                url=self.output2url(self.stdout),
                path=self.output2path(self.stdout)
            )
            output_parameters.append(parameter)

        if self.stderr is not None:
            parameter = tes.Output(
                name="stderr",
                url=self.output2url(self.stderr),
                path=self.output2path(self.stderr)
            )
            output_parameters.append(parameter)

        output_parameters.append(
            tes.Output(
                name="workdir",
                url=self.output2url(""),
                path=self.builder.outdir,
                type="DIRECTORY"
            )
        )

        container = self.get_container()

        res_reqs = self.builder.resources
        ram = res_reqs['ram'] / 953.674
        disk = (res_reqs['outdirSize'] + res_reqs['tmpdirSize']) / 953.674
        cpus = res_reqs['cores']

        docker_req, _ = self.get_requirement("DockerRequirement")
        if docker_req and hasattr(docker_req, "dockerOutputDirectory"):
            output_parameters.append(
                tes.Output(
                    name="dockerOutputDirectory",
                    url=self.output2url(""),
                    path=docker_req.dockerOutputDirectory,
                    type="DIRECTORY"
                )
            )

        def get_job_id(path):
            rv = None
            try:
                m = re.search(self.uuid+"/(.*)", path)
                rv = m.group(1)
            except Exception:
                rv = os.path.basename(path)
            try:
                if rv.startswith('/'):
                    rv = rv[1:]
                if rv.endswith('/'):
                    rv = rv[:-1]
            except Exception:
                pass
            return(rv)

        create_body = tes.Task(
            name=self.name,
            description=self.spec.get("doc", ""),
            executors=[
                tes.Executor(
                    command=self.command_line,
                    image=container,
                    workdir=self.builder.outdir,
                    stdout=self.output2path(self.stdout),
                    stderr=self.output2path(self.stderr),
                    stdin=self.stdin,
                    env=self.get_envvars()
                )
            ],
            inputs=input_parameters,
            outputs=output_parameters,
            resources=tes.Resources(
                cpu_cores=cpus,
                ram_gb=ram,
                disk_gb=disk
            ),
            tags={"CWLDocumentId": self.spec.get("id"),
                  "tool_name": self.name,
                  "job_id": get_job_id(self.remote_storage_url),
                  "workflow_id": self.uuid}
        )
        return create_body

    def run(self,
            runtimeContext,   # type: RuntimeContext
            tmpdir_lock=None  # type: Optional[threading.Lock]
            ):  # type: (...) -> None
        log.debug(
            "[job %s] self.__dict__ in run() ----------------------",
            self.name
        )
        log.debug(pformat(self.__dict__))
        if not self.successCodes:
            self.successCodes = [0]

        task = self.create_task_msg()

        log.info(
            "[job %s] CREATED TASK MSG----------------------",
            self.name
        )
        log.info(pformat(task))

        try:
            self.id = self.client.create_task(task)
            log.info(
                "[job %s] SUBMITTED TASK ----------------------",
                self.name
            )
            log.info("[job %s] task id: %s ", self.name, self.id)
        except Exception as e:
            log.error(
                "[job %s] Failed to submit task to TES service:\n%s",
                self.name, e
            )
            raise WorkflowException(e)

        max_tries = 10
        current_try = 1
        self.exit_code = None
        while not self.is_done():
            delay = 1.5 * current_try**2
            time.sleep(
                random.randint(
                    round(
                        delay -
                        0.5 *
                        delay),
                    round(
                        delay +
                        0.5 *
                        delay)))
            try:
                task = self.client.get_task(self.id, "MINIMAL")
                self.state = task.state
                log.debug(
                    "[job %s] POLLING %s, result: %s", self.name,
                    pformat(self.id), task.state
                )
            except Exception as e:
                log.error("[job %s] POLLING ERROR %s", self.name, e)
                if current_try <= max_tries:
                    current_try += 1
                    continue
                else:
                    log.error("[job %s] MAX POLLING RETRIES EXCEEDED",
                              self.name)
                    break

        try:
            process_status = None
            if self.state != "COMPLETE" \
                    and self.exit_code not in self.successCodes:
                process_status = "permanentFail"
                log.error("[job %s] job error:\n%s", self.name, self.state)
            remote_cwl_output_json = False
            if self.remote_storage_url:
                remote_fs_access = runtimeContext.make_fs_access(
                    self.remote_storage_url)
                remote_cwl_output_json = remote_fs_access.exists(
                    remote_fs_access.join(
                        self.remote_storage_url, "cwl.output.json"))
            if self.remote_storage_url:
                original_outdir = self.builder.outdir
                if not remote_cwl_output_json:
                    self.builder.outdir = self.remote_storage_url
                outputs = self.collect_outputs(self.remote_storage_url,
                                               self.exit_code)
                self.builder.outdir = original_outdir
            else:
                outputs = self.collect_outputs(self.outdir, self.exit_code)
            cleaned_outputs = {}
            for k, v in outputs.items():
                if isinstance(k, bytes):
                    k = k.decode("utf8")
                if isinstance(v, bytes):
                    v = v.decode("utf8")
                cleaned_outputs[k] = v
            self.outputs = cleaned_outputs
            if not process_status:
                process_status = "success"
        except (WorkflowException, Exception) as err:
            log.error("[job %s] job error:\n%s", self.name, err)
            if log.isEnabledFor(logging.DEBUG):
                log.exception(err)
            process_status = "permanentFail"
        finally:
            if self.outputs is None:
                self.outputs = {}
            with self.runtime_context.workflow_eval_lock:
                self.output_callback(self.outputs, process_status)
            log.info(
                "[job %s] OUTPUTS ------------------",
                self.name
            )
            log.info(pformat(self.outputs))
            self.cleanup(self.runtime_context.rm_tmpdir)
        return

    def is_done(self):
        terminal_states = ["COMPLETE", "CANCELED", "EXECUTOR_ERROR",
                           "SYSTEM_ERROR"]
        if self.state in terminal_states:
            log.info(
                "[job %s] FINAL JOB STATE: %s ------------------",
                self.name, self.state
            )
            if self.state != "COMPLETE":
                log.error(
                    "[job %s] task id: %s", self.name, self.id
                )
                logs = self.client.get_task(self.id, "FULL").logs
                log.error(
                    "[job %s] logs: %s",
                    self.name, logs
                )
                if isinstance(logs, MutableSequence):
                    last_log = logs[-1]
                    if isinstance(last_log, tes.TaskLog) and last_log.logs:
                        self.exit_code = last_log.logs[-1].exit_code
            return True
        return False

    def cleanup(self, rm_tmpdir):
        log.debug(
            "[job %s] STARTING CLEAN UP ------------------",
            self.name
        )
        if self.stagedir and os.path.exists(self.stagedir):
            log.debug(
                "[job %s] Removing input staging directory %s",
                self.name, self.stagedir
            )
            shutil.rmtree(self.stagedir, True)

        if rm_tmpdir:
            log.debug(
                "[job %s] Removing temporary directory %s",
                self.name, self.tmpdir
            )
            shutil.rmtree(self.tmpdir, True)

    def output2url(self, path):
        if path is not None:
            if self.remote_storage_url:
                return self.fs_access.join(
                    self.remote_storage_url, os.path.basename(path))
            return file_uri(
                self.fs_access.join(self.outdir, os.path.basename(path))
            )
        return None

    def output2path(self, path):
        if path is not None:
            return self.fs_access.join(self.builder.outdir, path)
        return None<|MERGE_RESOLUTION|>--- conflicted
+++ resolved
@@ -91,64 +91,10 @@
         super(TESPathMapper, self).__init__(reference_files, basedir, stagedir,
                                             separateDirs)
 
-<<<<<<< HEAD
-    @property
-    def getPathMapping(self):
-        return self._pathmap
-
-    def mapper(self, src: str) -> MapperEnt:
-
-        # find who called me:
-        st = inspect.stack()
-        callers = [st[i][3] for i, k in enumerate(st)]
-        if "#" in src:
-            i = src.index("#")
-            p = self._pathmap[src[:i]]
-            return MapperEnt(p.resolved, p.target + src[i:], p.type, p.staged)
-        pm = self._pathmap[src]
-
-        if 'relocateOutputs' in callers:
-            # leave this line to print out the URI of the file
-            # and its resolved location
-            # this output will be used at the end to map the
-            # output files back to their URIs
-            print("Mapper: {} ".format(
-                json.dumps({"resolved": pm.resolved,
-                            "target": pm.target,
-                            "target_uri": file_uri(pm.target)
-                            })
-                )
-            )
-
-        # at this point the _pathmap for an s3 object contains
-        # resolved: s3 URI
-        # target: location on local fs
-        # if we don't want to get the local file
-        # (because we let the objects remain on s3) we
-        # will replace the target with resolved
-        return pm
-
-    def _download_remote_file(self, path):
-        """ returns the file name of a local file
-            with the contents of the remote file.
-            If the file is an remote object we
-            don't need to download it, just return the URI"""
-        url = urllib.parse.urlparse(path)
-        if url.scheme in ['s3', 'ftp', 's3+http', 's3+https']:
-            return path
-        elif url.scheme == "" or url.scheme == 'file':
-            with NamedTemporaryFile(mode='wb', delete=False) as dest:
-                with self.fs_access.open(path, mode="rb") as handle:
-                    chunk = "start"
-                    while chunk:
-                        chunk = handle.read(16384)
-                        dest.write(chunk)
-=======
     def _download_streaming_file(self, path):
         with NamedTemporaryFile(mode='wb', delete=False) as dest:
             with self.fs_access.open(path, mode="rb") as handle:
                 shutil.copyfileobj(handle, dest)
->>>>>>> eacc3c98
             return dest.name
         else:
             raise Exception("Unknown scheme for file {}".format(path))
@@ -185,13 +131,8 @@
                     if urllib.parse.urlsplit(deref).scheme in [
                             'http', 'https']:
                         deref = downloadHttpFile(path)
-<<<<<<< HEAD
                     elif urllib.parse.urlsplit(deref).scheme in ['ftp', 's3', 's3+http', 's3+https']:
-                        deref = self._download_remote_file(path)
-=======
-                    elif urllib.parse.urlsplit(deref).scheme in ('ftp', 's3'):
                         deref = self._download_streaming_file(path)
->>>>>>> eacc3c98
                     else:
                         log.warning("unprocessed File %s", obj)
                         # Dereference symbolic links
